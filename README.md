# Efficient structured generation from Large Language Models
![example branch parameter](https://github.com/f-forcher/structured-gen-rust/actions/workflows/rust-tests.yml/badge.svg)

A proof-of-concept Rust implementation of the core algorithm from "Efficient structured generation for LLMs" paper.

# How to run
A small CLI application is provided to test the algorithm. You can either run it locally, or by using Docker.

### Locally
- If you haven't yet, [install rust](https://www.rust-lang.org/tools/install).
- Run the following command. The options are described below in the [Commands and options](#commands) section.
    ```
    cargo run --release -- <OPTIONS>
    ```

### Docker
- Build the image 
    ```
    docker build -t structured-gen .
    ```
- Run the app
    ```
    docker run -it --rm --name structured-gen structured-gen <OPTIONS>
    ```

## Commands and options
You can use the `--help` option to get a list of the possible commands:

```
Usage: structured-gen-rust [OPTIONS]

Options:
  -m, --model <MODEL>
          Name of language model to use. At the moment only "mock" options are available
          
          [default: random-sample]

          Possible values:
          - deterministic: Simple mock language model that just iterates cyclically over its vocabulary
          - random-sample: Model that randomly samples from a weighted list of tokens

  -a, --algo <ALGO>
          [default: indexed-fsm]

          Possible values:
<<<<<<< HEAD
          - no-masking:  Do not perform structured generation, 
            mask will allow all tokens
          - naive:       Use naive `O(N)` pattern matching algorithm, i.e. check for each 
            token if the resulting completed output would still validate the pattern
          - indexed-fsm: The algorithm from the paper 
            [Efficient Guided Generation for Large Language Models](https://arxiv.org/abs/2307.09702), 
            precomputing the token vocabulary with a hashmap from the pattern 
            FSM states to valid tokens. 
            The masking step is now O(1), indepentent of the current output sequence length
=======
          - no-masking:  Do not perform structured generation, mask will allow all tokens
          - naive:       Use naive `O(N)` pattern matching algorithm, i.e. check for each token if the resulting completed output would still validate the pattern
          - indexed-fsm: The algorithm from the paper [Efficient Guided Generation for Large Language Models](https://arxiv.org/abs/2307.09702), precomputing the token vocabulary with a hashmap from the pattern FSM states to valid tokens. The masking step is now O(1), indepentent of the current output sequence length
>>>>>>> 982cb50e

  -v, --vocab <VOCAB>...
          The model vocabulary as a space separated list of words. Example:
          
          -v A B 3 ...
          
<<<<<<< HEAD
          If not present, the default vocabulary 
          ["A", "3", ".", "42", "B", ".2", "1"] will be used.

  -i, --input <INPUT>
          The input prompt to the model. Keep in mind that the 
          whole text completion including the prompt, 
          must conform to the pattern. The default is an empty string
=======
          If not present, the default vocabulary ["A", "3", ".", "42", "B", ".2", "1"] will be used.

  -i, --input <INPUT>
          The input prompt to the model. Keep in mind that the whole text completion including the prompt, must conform to the pattern. The default is an empty string
>>>>>>> 982cb50e
          
          [default: ]

  -p, --pattern <PATTERN>
<<<<<<< HEAD
          The regex pattern according to which the model output should conform. 
          Usually you want to anchor it at both ends, i.e. `^...$`. Default is 
          the float regex `^([0-9]*)?\.?[0-9]*$`
=======
          The regex pattern according to which the model output should conform. Usually you want to anchor it at both ends, i.e. `^...$`. Default is the float regex `^([0-9]*)?\.?[0-9]*$`
>>>>>>> 982cb50e
          
          [default: ^([0-9]*)?\.?[0-9]*$]

  -n, --n-tokens <N_TOKENS>
          The max amount of tokens to produce
          
          [default: 15]

  -h, --help
          Print help (see a summary with '-h')

  -V, --version
          Print version
```

### Examples:
- Get help locally:
    ```
    cargo run --release -- --help
    ```
- Get help with docker:

    ```
    docker build -t structured-gen .

    docker run -it --rm --name structured-gen structured-gen --help
    ```
- Time the generation of up to 10000 tokens using the deterministic mock language model and the naive algorithm, with a custom token vocabulary. This takes about 1.5 seconds on my machine:

    ```
<<<<<<< HEAD
    time cargo run --release -- -m deterministic -a naive -n 10000 -v A B 3 . 45
=======
    time cargo run --release -- -m deterministic -a naive -n 5000 -v A B 3 . 45
>>>>>>> 982cb50e
    ```

- Now compare with the same command but using the efficient algorithm `indexed-fsm`. Now it is just
about 0.04 seconds (on my machine):

    ```
<<<<<<< HEAD
    time cargo run --release -- -m deterministic -a indexed-fsm -n 10000 -v A B 3 . 45
=======
    time cargo run --release -- -m deterministic -a indexed-fsm -n 5000 -v A B 3 . 45
>>>>>>> 982cb50e
    ```<|MERGE_RESOLUTION|>--- conflicted
+++ resolved
@@ -43,7 +43,7 @@
           [default: indexed-fsm]
 
           Possible values:
-<<<<<<< HEAD
+
           - no-masking:  Do not perform structured generation, 
             mask will allow all tokens
           - naive:       Use naive `O(N)` pattern matching algorithm, i.e. check for each 
@@ -53,18 +53,14 @@
             precomputing the token vocabulary with a hashmap from the pattern 
             FSM states to valid tokens. 
             The masking step is now O(1), indepentent of the current output sequence length
-=======
-          - no-masking:  Do not perform structured generation, mask will allow all tokens
-          - naive:       Use naive `O(N)` pattern matching algorithm, i.e. check for each token if the resulting completed output would still validate the pattern
-          - indexed-fsm: The algorithm from the paper [Efficient Guided Generation for Large Language Models](https://arxiv.org/abs/2307.09702), precomputing the token vocabulary with a hashmap from the pattern FSM states to valid tokens. The masking step is now O(1), indepentent of the current output sequence length
->>>>>>> 982cb50e
+
 
   -v, --vocab <VOCAB>...
           The model vocabulary as a space separated list of words. Example:
           
           -v A B 3 ...
           
-<<<<<<< HEAD
+
           If not present, the default vocabulary 
           ["A", "3", ".", "42", "B", ".2", "1"] will be used.
 
@@ -72,23 +68,16 @@
           The input prompt to the model. Keep in mind that the 
           whole text completion including the prompt, 
           must conform to the pattern. The default is an empty string
-=======
-          If not present, the default vocabulary ["A", "3", ".", "42", "B", ".2", "1"] will be used.
 
-  -i, --input <INPUT>
-          The input prompt to the model. Keep in mind that the whole text completion including the prompt, must conform to the pattern. The default is an empty string
->>>>>>> 982cb50e
           
           [default: ]
 
   -p, --pattern <PATTERN>
-<<<<<<< HEAD
+
           The regex pattern according to which the model output should conform. 
           Usually you want to anchor it at both ends, i.e. `^...$`. Default is 
           the float regex `^([0-9]*)?\.?[0-9]*$`
-=======
-          The regex pattern according to which the model output should conform. Usually you want to anchor it at both ends, i.e. `^...$`. Default is the float regex `^([0-9]*)?\.?[0-9]*$`
->>>>>>> 982cb50e
+
           
           [default: ^([0-9]*)?\.?[0-9]*$]
 
@@ -119,20 +108,12 @@
 - Time the generation of up to 10000 tokens using the deterministic mock language model and the naive algorithm, with a custom token vocabulary. This takes about 1.5 seconds on my machine:
 
     ```
-<<<<<<< HEAD
     time cargo run --release -- -m deterministic -a naive -n 10000 -v A B 3 . 45
-=======
-    time cargo run --release -- -m deterministic -a naive -n 5000 -v A B 3 . 45
->>>>>>> 982cb50e
     ```
 
 - Now compare with the same command but using the efficient algorithm `indexed-fsm`. Now it is just
 about 0.04 seconds (on my machine):
 
     ```
-<<<<<<< HEAD
     time cargo run --release -- -m deterministic -a indexed-fsm -n 10000 -v A B 3 . 45
-=======
-    time cargo run --release -- -m deterministic -a indexed-fsm -n 5000 -v A B 3 . 45
->>>>>>> 982cb50e
     ```